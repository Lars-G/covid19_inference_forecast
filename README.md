# COVID-19 inference and forecast

<<<<<<< HEAD
[![Documentation Status](https://readthedocs.org/projects/covid19-inference-forecast/badge/?version=latest)](https://covid19-inference-forecast.readthedocs.io/en/latest/?badge=latest)
[![License: GPL v3](https://img.shields.io/badge/License-GPLv3-blue.svg)](https://www.gnu.org/licenses/gpl-3.0)
[![Code style: black](https://img.shields.io/badge/code%20style-black-000000.svg)](https://github.com/psf/black)

We attempt to model the spread of Covid-19.
=======
We want to quantify the effect of new policies on the spread of COVID-19. Crucially, fitting an exponential function to the number of cases lacks an interpretability of the fitting error. We built a Bayesian SIR model where we can incorporate our prior knowledge of the time points of governmental policy changes. At the example of Germany, we show that the two kinks in the last weeks correspond to two changes of policies, leading to a growth rate of about 0 now.
>>>>>>> 47278910

The research article [is available on arXiv](https://arxiv.org/abs/2004.01105).

The code used to produce the figures is available [here](https://github.com/Priesemann-Group/covid19_inference_forecast/blob/master/Corona_germany_simple_model.ipynb) (simple model) and [here](https://github.com/Priesemann-Group/covid19_inference_forecast/blob/master/Corona_germany_current_forecast_with3scenarios.ipynb) (with change points).
It is runnable in Google Colab. Requirement is PyMC3 >= 3.7.

Some output figures are shown below. The rest are found in the figures folder. We update them regularly.

### Please take notice of our [disclaimer](disclaimer.md).

## Modeling three different scenarios in Germany

### Summary

<img src="figures/summary_forecast.png" width="600">

### Scenario assuming three change points

<img src="figures/Fig_S3.png" width="600">
<img src="figures/Fig_S4.png" width="650">

### Scenario assuming two change points

<img src="figures/Fig_3.png" width="600">
<img src="figures/Fig_4.png" width="650">

### Scenario assuming one change point

<img src="figures/Fig_S1.png" width="600">
<img src="figures/Fig_S2.png" width="650">
<|MERGE_RESOLUTION|>--- conflicted
+++ resolved
@@ -1,14 +1,10 @@
 # COVID-19 inference and forecast
 
-<<<<<<< HEAD
 [![Documentation Status](https://readthedocs.org/projects/covid19-inference-forecast/badge/?version=latest)](https://covid19-inference-forecast.readthedocs.io/en/latest/?badge=latest)
 [![License: GPL v3](https://img.shields.io/badge/License-GPLv3-blue.svg)](https://www.gnu.org/licenses/gpl-3.0)
 [![Code style: black](https://img.shields.io/badge/code%20style-black-000000.svg)](https://github.com/psf/black)
 
-We attempt to model the spread of Covid-19.
-=======
 We want to quantify the effect of new policies on the spread of COVID-19. Crucially, fitting an exponential function to the number of cases lacks an interpretability of the fitting error. We built a Bayesian SIR model where we can incorporate our prior knowledge of the time points of governmental policy changes. At the example of Germany, we show that the two kinks in the last weeks correspond to two changes of policies, leading to a growth rate of about 0 now.
->>>>>>> 47278910
 
 The research article [is available on arXiv](https://arxiv.org/abs/2004.01105).
 
